syntax = "proto3";
package hbb;

message VP9 {
  bytes data = 1;
  bool key = 2;
  int64 pts = 3;
}

message VP9s { repeated VP9 frames = 1; }

message H264 {
  bytes data = 1;
  bool key = 2;
  int64 pts = 3;
}

message H264s {
  repeated H264 h264s = 1;
}

message H265 {
  bytes data = 1;
  bool key = 2;
  int64 pts = 3;
}

message H265s {
  repeated H265 h265s = 1;
}

message RGB { bool compress = 1; }

// planes data send directly in binary for better use arraybuffer on web
message YUV {
  bool compress = 1;
  int32 stride = 2;
}

message VideoFrame {
  oneof union {
    VP9s vp9s = 6;
    RGB rgb = 7;
    YUV yuv = 8;
    H264s h264s = 10;
    H265s h265s = 11;
  }
  int64 timestamp = 9;
}

message IdPk {
  string id = 1;
  bytes pk = 2;
}

message DisplayInfo {
  sint32 x = 1;
  sint32 y = 2;
  int32 width = 3;
  int32 height = 4;
  string name = 5;
  bool online = 6;
}

message PortForward {
  string host = 1;
  int32 port = 2;
}

message FileTransfer {
  string dir = 1;
  bool show_hidden = 2;
}

message LoginRequest {
  string username = 1;
  bytes password = 2;
  string my_id = 4;
  string my_name = 5;
  OptionMessage option = 6;
  oneof union {
    FileTransfer file_transfer = 7;
    PortForward port_forward = 8;
  }
  bool video_ack_required = 9;
}

message ChatMessage { string text = 1; }

message Features {
  bool privacy_mode = 1;
}

message PeerInfo {
  string username = 1;
  string hostname = 2;
  string platform = 3;
  repeated DisplayInfo displays = 4;
  int32 current_display = 5;
  bool sas_enabled = 6;
  string version = 7;
  int32 conn_id = 8;
  Features features = 9;
}

message LoginResponse {
  oneof union {
    string error = 1;
    PeerInfo peer_info = 2;
  }
}

message MouseEvent {
  int32 mask = 1;
  sint32 x = 2;
  sint32 y = 3;
  repeated ControlKey modifiers = 4;
}

enum ControlKey {
  Unknown = 0;
  Alt = 1;
  Backspace = 2;
  CapsLock = 3;
  Control = 4;
  Delete = 5;
  DownArrow = 6;
  End = 7;
  Escape = 8;
  F1 = 9;
  F10 = 10;
  F11 = 11;
  F12 = 12;
  F2 = 13;
  F3 = 14;
  F4 = 15;
  F5 = 16;
  F6 = 17;
  F7 = 18;
  F8 = 19;
  F9 = 20;
  Home = 21;
  LeftArrow = 22;
  /// meta key (also known as "windows"; "super"; and "command")
  Meta = 23;
  /// option key on macOS (alt key on Linux and Windows)
  Option = 24; // deprecated, use Alt instead
  PageDown = 25;
  PageUp = 26;
  Return = 27;
  RightArrow = 28;
  Shift = 29;
  Space = 30;
  Tab = 31;
  UpArrow = 32;
  Numpad0 = 33;
  Numpad1 = 34;
  Numpad2 = 35;
  Numpad3 = 36;
  Numpad4 = 37;
  Numpad5 = 38;
  Numpad6 = 39;
  Numpad7 = 40;
  Numpad8 = 41;
  Numpad9 = 42;
  Cancel = 43;
  Clear = 44;
  Menu = 45; // deprecated, use Alt instead
  Pause = 46;
  Kana = 47;
  Hangul = 48;
  Junja = 49;
  Final = 50;
  Hanja = 51;
  Kanji = 52;
  Convert = 53;
  Select = 54;
  Print = 55;
  Execute = 56;
  Snapshot = 57;
  Insert = 58;
  Help = 59;
  Sleep = 60;
  Separator = 61;
  Scroll = 62;
  NumLock = 63;
  RWin = 64;
  Apps = 65;
  Multiply = 66;
  Add = 67;
  Subtract = 68;
  Decimal = 69;
  Divide = 70;
  Equals = 71;
  NumpadEnter = 72;
  RShift = 73;
  RControl = 74;
  RAlt = 75;
  CtrlAltDel = 100;
  LockScreen = 101;
}

message KeyEvent {
  bool down = 1;
  bool press = 2;
  oneof union {
    ControlKey control_key = 3;
    uint32 chr = 4;
    uint32 unicode = 5;
    string seq = 6;
  }
  repeated ControlKey modifiers = 8;
}

message CursorData {
  uint64 id = 1;
  sint32 hotx = 2;
  sint32 hoty = 3;
  int32 width = 4;
  int32 height = 5;
  bytes colors = 6;
}

message CursorPosition {
  sint32 x = 1;
  sint32 y = 2;
}

message Hash {
  string salt = 1;
  string challenge = 2;
}

message Clipboard {
  bool compress = 1;
  bytes content = 2;
}

enum FileType {
  Dir = 0;
  DirLink = 2;
  DirDrive = 3;
  File = 4;
  FileLink = 5;
}

message FileEntry {
  FileType entry_type = 1;
  string name = 2;
  bool is_hidden = 3;
  uint64 size = 4;
  uint64 modified_time = 5;
}

message FileDirectory {
  int32 id = 1;
  string path = 2;
  repeated FileEntry entries = 3;
}

message ReadDir {
  string path = 1;
  bool include_hidden = 2;
}

message ReadAllFiles {
  int32 id = 1;
  string path = 2;
  bool include_hidden = 3;
}

message FileAction {
  oneof union {
    ReadDir read_dir = 1;
    FileTransferSendRequest send = 2;
    FileTransferReceiveRequest receive = 3;
    FileDirCreate create = 4;
    FileRemoveDir remove_dir = 5;
    FileRemoveFile remove_file = 6;
    ReadAllFiles all_files = 7;
    FileTransferCancel cancel = 8;
    FileTransferSendConfirmRequest send_confirm = 9;
  }
}

message FileTransferCancel { int32 id = 1; }

message FileResponse {
  oneof union {
    FileDirectory dir = 1;
    FileTransferBlock block = 2;
    FileTransferError error = 3;
    FileTransferDone done = 4;
    FileTransferDigest digest = 5;
  }
}

message FileTransferDigest {
  int32 id = 1;
  sint32 file_num = 2;
  uint64 last_modified = 3;
  uint64 file_size = 4;
  bool is_upload = 5;
}

message FileTransferBlock {
  int32 id = 1;
  sint32 file_num = 2;
  bytes data = 3;
  bool compressed = 4;
  uint32 blk_id = 5;
}

message FileTransferError {
  int32 id = 1;
  string error = 2;
  sint32 file_num = 3;
}

message FileTransferSendRequest {
  int32 id = 1;
  string path = 2;
  bool include_hidden = 3;
  int32 file_num = 4;
}

message FileTransferSendConfirmRequest {
  int32 id = 1;
  sint32 file_num = 2;
  oneof union {
    bool skip = 3;
    uint32 offset_blk = 4;
  }
}

message FileTransferDone {
  int32 id = 1;
  sint32 file_num = 2;
}

message FileTransferReceiveRequest {
  int32 id = 1;
  string path = 2; // path written to
  repeated FileEntry files = 3;
  int32 file_num = 4;
}

message FileRemoveDir {
  int32 id = 1;
  string path = 2;
  bool recursive = 3;
}

message FileRemoveFile {
  int32 id = 1;
  string path = 2;
  sint32 file_num = 3;
}

message FileDirCreate {
  int32 id = 1;
  string path = 2;
}

// main logic from freeRDP
message CliprdrMonitorReady {
  int32 conn_id = 1;
}

message CliprdrFormat {
  int32 conn_id = 1;
  int32 id = 2;
  string format = 3;
}

message CliprdrServerFormatList {
  int32 conn_id = 1;
  repeated CliprdrFormat formats = 2;
}

message CliprdrServerFormatListResponse {
  int32 conn_id = 1;
  int32 msg_flags = 2;
}

message CliprdrServerFormatDataRequest {
  int32 conn_id = 1;
  int32 requested_format_id = 2;
}

message CliprdrServerFormatDataResponse {
  int32 conn_id = 1;
  int32 msg_flags = 2;
  bytes format_data = 3;
}

message CliprdrFileContentsRequest {
  int32 conn_id = 1;
  int32 stream_id = 2;
  int32 list_index = 3;
  int32 dw_flags = 4;
  int32 n_position_low = 5;
  int32 n_position_high = 6;
  int32 cb_requested = 7;
  bool have_clip_data_id = 8;
  int32 clip_data_id = 9;
}

message CliprdrFileContentsResponse {
  int32 conn_id = 1;
  int32 msg_flags = 3;
  int32 stream_id = 4;
  bytes requested_data = 5;
}

message Cliprdr {
  oneof union {
    CliprdrMonitorReady ready = 1;
    CliprdrServerFormatList format_list = 2;
    CliprdrServerFormatListResponse format_list_response = 3;
    CliprdrServerFormatDataRequest format_data_request = 4;
    CliprdrServerFormatDataResponse format_data_response = 5;
    CliprdrFileContentsRequest file_contents_request = 6;
    CliprdrFileContentsResponse file_contents_response = 7;
  }
}

message SwitchDisplay {
  int32 display = 1;
  sint32 x = 2;
  sint32 y = 3;
  int32 width = 4;
  int32 height = 5;
}

message PermissionInfo {
  enum Permission {
    Keyboard = 0;
    Clipboard = 2;
    Audio = 3;
    File = 4;
  }

  Permission permission = 1;
  bool enabled = 2;
}

enum ImageQuality {
  NotSet = 0;
  Low = 50;
  Balanced = 66;
  Best = 100;
}

message VideoCodecState {
  int32 ScoreVpx = 1;
  bool H264 = 2;
  int32 ScoreH264 = 3;
  bool H265 = 4;
  int32 ScoreH265 = 5;
}

message OptionMessage {
  enum BoolOption {
    NotSet = 0;
    No = 1;
    Yes = 2;
  }
  ImageQuality image_quality = 1;
  BoolOption lock_after_session_end = 2;
  BoolOption show_remote_cursor = 3;
  BoolOption privacy_mode = 4;
  BoolOption block_input = 5;
  uint32 custom_image_quality = 6;
  BoolOption disable_audio = 7;
  BoolOption disable_clipboard = 8;
  BoolOption enable_file_transfer = 9;
<<<<<<< HEAD
  VideoCodecState video_codec_state = 10;
=======
  BoolOption enable_abr = 10;
>>>>>>> c60f3cdd
}

message TestDelay {
  int64 time = 1;
  bool from_client = 2;
  uint32 last_delay = 3;
  uint32 target_bitrate = 4;
}

message PublicKey {
  bytes asymmetric_value = 1;
  bytes symmetric_value = 2;
}

message SignedId { bytes id = 1; }

message AudioFormat {
  uint32 sample_rate = 1;
  uint32 channels = 2;
}

message AudioFrame { 
  bytes data = 1; 
  int64 timestamp = 2;
}

message BackNotification {
  // no need to consider block input by someone else
  enum BlockInputState {
    StateUnknown = 1;
    OnSucceeded = 2;
    OnFailed = 3;
    OffSucceeded = 4;
    OffFailed = 5;
  }
  enum PrivacyModeState {
    StateUnknown = 1;
    // Privacy mode on by someone else
    OnByOther = 2;
    // Privacy mode is not supported on the remote side
    NotSupported = 3;
    // Privacy mode on by self
    OnSucceeded = 4;
    // Privacy mode on by self, but denied
    OnFailedDenied = 5;
    // Some plugins are not found
    OnFailedPlugin = 6;
    // Privacy mode on by self, but failed
    OnFailed = 7;
    // Privacy mode off by self
    OffSucceeded = 8;
    // Ctrl + P
    OffByPeer = 9;
    // Privacy mode off by self, but failed
    OffFailed = 10;
    OffUnknown = 11;
  }

  oneof union {
    PrivacyModeState privacy_mode_state = 1;
    BlockInputState block_input_state = 2;
  }
}

message Misc {
  oneof union {
    ChatMessage chat_message = 4;
    SwitchDisplay switch_display = 5;
    PermissionInfo permission_info = 6;
    OptionMessage option = 7;
    AudioFormat audio_format = 8;
    string close_reason = 9;
    bool refresh_video = 10;
    bool video_received = 12;
    BackNotification back_notification = 13;
  }
}

message Message {
  oneof union {
    SignedId signed_id = 3;
    PublicKey public_key = 4;
    TestDelay test_delay = 5;
    VideoFrame video_frame = 6;
    LoginRequest login_request = 7;
    LoginResponse login_response = 8;
    Hash hash = 9;
    MouseEvent mouse_event = 10;
    AudioFrame audio_frame = 11;
    CursorData cursor_data = 12;
    CursorPosition cursor_position = 13;
    uint64 cursor_id = 14;
    KeyEvent key_event = 15;
    Clipboard clipboard = 16;
    FileAction file_action = 17;
    FileResponse file_response = 18;
    Misc misc = 19;
    Cliprdr cliprdr = 20;
  }
}
<|MERGE_RESOLUTION|>--- conflicted
+++ resolved
@@ -1,582 +1,578 @@
-syntax = "proto3";
-package hbb;
-
-message VP9 {
-  bytes data = 1;
-  bool key = 2;
-  int64 pts = 3;
-}
-
-message VP9s { repeated VP9 frames = 1; }
-
-message H264 {
-  bytes data = 1;
-  bool key = 2;
-  int64 pts = 3;
-}
-
-message H264s {
-  repeated H264 h264s = 1;
-}
-
-message H265 {
-  bytes data = 1;
-  bool key = 2;
-  int64 pts = 3;
-}
-
-message H265s {
-  repeated H265 h265s = 1;
-}
-
-message RGB { bool compress = 1; }
-
-// planes data send directly in binary for better use arraybuffer on web
-message YUV {
-  bool compress = 1;
-  int32 stride = 2;
-}
-
-message VideoFrame {
-  oneof union {
-    VP9s vp9s = 6;
-    RGB rgb = 7;
-    YUV yuv = 8;
-    H264s h264s = 10;
-    H265s h265s = 11;
-  }
-  int64 timestamp = 9;
-}
-
-message IdPk {
-  string id = 1;
-  bytes pk = 2;
-}
-
-message DisplayInfo {
-  sint32 x = 1;
-  sint32 y = 2;
-  int32 width = 3;
-  int32 height = 4;
-  string name = 5;
-  bool online = 6;
-}
-
-message PortForward {
-  string host = 1;
-  int32 port = 2;
-}
-
-message FileTransfer {
-  string dir = 1;
-  bool show_hidden = 2;
-}
-
-message LoginRequest {
-  string username = 1;
-  bytes password = 2;
-  string my_id = 4;
-  string my_name = 5;
-  OptionMessage option = 6;
-  oneof union {
-    FileTransfer file_transfer = 7;
-    PortForward port_forward = 8;
-  }
-  bool video_ack_required = 9;
-}
-
-message ChatMessage { string text = 1; }
-
-message Features {
-  bool privacy_mode = 1;
-}
-
-message PeerInfo {
-  string username = 1;
-  string hostname = 2;
-  string platform = 3;
-  repeated DisplayInfo displays = 4;
-  int32 current_display = 5;
-  bool sas_enabled = 6;
-  string version = 7;
-  int32 conn_id = 8;
-  Features features = 9;
-}
-
-message LoginResponse {
-  oneof union {
-    string error = 1;
-    PeerInfo peer_info = 2;
-  }
-}
-
-message MouseEvent {
-  int32 mask = 1;
-  sint32 x = 2;
-  sint32 y = 3;
-  repeated ControlKey modifiers = 4;
-}
-
-enum ControlKey {
-  Unknown = 0;
-  Alt = 1;
-  Backspace = 2;
-  CapsLock = 3;
-  Control = 4;
-  Delete = 5;
-  DownArrow = 6;
-  End = 7;
-  Escape = 8;
-  F1 = 9;
-  F10 = 10;
-  F11 = 11;
-  F12 = 12;
-  F2 = 13;
-  F3 = 14;
-  F4 = 15;
-  F5 = 16;
-  F6 = 17;
-  F7 = 18;
-  F8 = 19;
-  F9 = 20;
-  Home = 21;
-  LeftArrow = 22;
-  /// meta key (also known as "windows"; "super"; and "command")
-  Meta = 23;
-  /// option key on macOS (alt key on Linux and Windows)
-  Option = 24; // deprecated, use Alt instead
-  PageDown = 25;
-  PageUp = 26;
-  Return = 27;
-  RightArrow = 28;
-  Shift = 29;
-  Space = 30;
-  Tab = 31;
-  UpArrow = 32;
-  Numpad0 = 33;
-  Numpad1 = 34;
-  Numpad2 = 35;
-  Numpad3 = 36;
-  Numpad4 = 37;
-  Numpad5 = 38;
-  Numpad6 = 39;
-  Numpad7 = 40;
-  Numpad8 = 41;
-  Numpad9 = 42;
-  Cancel = 43;
-  Clear = 44;
-  Menu = 45; // deprecated, use Alt instead
-  Pause = 46;
-  Kana = 47;
-  Hangul = 48;
-  Junja = 49;
-  Final = 50;
-  Hanja = 51;
-  Kanji = 52;
-  Convert = 53;
-  Select = 54;
-  Print = 55;
-  Execute = 56;
-  Snapshot = 57;
-  Insert = 58;
-  Help = 59;
-  Sleep = 60;
-  Separator = 61;
-  Scroll = 62;
-  NumLock = 63;
-  RWin = 64;
-  Apps = 65;
-  Multiply = 66;
-  Add = 67;
-  Subtract = 68;
-  Decimal = 69;
-  Divide = 70;
-  Equals = 71;
-  NumpadEnter = 72;
-  RShift = 73;
-  RControl = 74;
-  RAlt = 75;
-  CtrlAltDel = 100;
-  LockScreen = 101;
-}
-
-message KeyEvent {
-  bool down = 1;
-  bool press = 2;
-  oneof union {
-    ControlKey control_key = 3;
-    uint32 chr = 4;
-    uint32 unicode = 5;
-    string seq = 6;
-  }
-  repeated ControlKey modifiers = 8;
-}
-
-message CursorData {
-  uint64 id = 1;
-  sint32 hotx = 2;
-  sint32 hoty = 3;
-  int32 width = 4;
-  int32 height = 5;
-  bytes colors = 6;
-}
-
-message CursorPosition {
-  sint32 x = 1;
-  sint32 y = 2;
-}
-
-message Hash {
-  string salt = 1;
-  string challenge = 2;
-}
-
-message Clipboard {
-  bool compress = 1;
-  bytes content = 2;
-}
-
-enum FileType {
-  Dir = 0;
-  DirLink = 2;
-  DirDrive = 3;
-  File = 4;
-  FileLink = 5;
-}
-
-message FileEntry {
-  FileType entry_type = 1;
-  string name = 2;
-  bool is_hidden = 3;
-  uint64 size = 4;
-  uint64 modified_time = 5;
-}
-
-message FileDirectory {
-  int32 id = 1;
-  string path = 2;
-  repeated FileEntry entries = 3;
-}
-
-message ReadDir {
-  string path = 1;
-  bool include_hidden = 2;
-}
-
-message ReadAllFiles {
-  int32 id = 1;
-  string path = 2;
-  bool include_hidden = 3;
-}
-
-message FileAction {
-  oneof union {
-    ReadDir read_dir = 1;
-    FileTransferSendRequest send = 2;
-    FileTransferReceiveRequest receive = 3;
-    FileDirCreate create = 4;
-    FileRemoveDir remove_dir = 5;
-    FileRemoveFile remove_file = 6;
-    ReadAllFiles all_files = 7;
-    FileTransferCancel cancel = 8;
-    FileTransferSendConfirmRequest send_confirm = 9;
-  }
-}
-
-message FileTransferCancel { int32 id = 1; }
-
-message FileResponse {
-  oneof union {
-    FileDirectory dir = 1;
-    FileTransferBlock block = 2;
-    FileTransferError error = 3;
-    FileTransferDone done = 4;
-    FileTransferDigest digest = 5;
-  }
-}
-
-message FileTransferDigest {
-  int32 id = 1;
-  sint32 file_num = 2;
-  uint64 last_modified = 3;
-  uint64 file_size = 4;
-  bool is_upload = 5;
-}
-
-message FileTransferBlock {
-  int32 id = 1;
-  sint32 file_num = 2;
-  bytes data = 3;
-  bool compressed = 4;
-  uint32 blk_id = 5;
-}
-
-message FileTransferError {
-  int32 id = 1;
-  string error = 2;
-  sint32 file_num = 3;
-}
-
-message FileTransferSendRequest {
-  int32 id = 1;
-  string path = 2;
-  bool include_hidden = 3;
-  int32 file_num = 4;
-}
-
-message FileTransferSendConfirmRequest {
-  int32 id = 1;
-  sint32 file_num = 2;
-  oneof union {
-    bool skip = 3;
-    uint32 offset_blk = 4;
-  }
-}
-
-message FileTransferDone {
-  int32 id = 1;
-  sint32 file_num = 2;
-}
-
-message FileTransferReceiveRequest {
-  int32 id = 1;
-  string path = 2; // path written to
-  repeated FileEntry files = 3;
-  int32 file_num = 4;
-}
-
-message FileRemoveDir {
-  int32 id = 1;
-  string path = 2;
-  bool recursive = 3;
-}
-
-message FileRemoveFile {
-  int32 id = 1;
-  string path = 2;
-  sint32 file_num = 3;
-}
-
-message FileDirCreate {
-  int32 id = 1;
-  string path = 2;
-}
-
-// main logic from freeRDP
-message CliprdrMonitorReady {
-  int32 conn_id = 1;
-}
-
-message CliprdrFormat {
-  int32 conn_id = 1;
-  int32 id = 2;
-  string format = 3;
-}
-
-message CliprdrServerFormatList {
-  int32 conn_id = 1;
-  repeated CliprdrFormat formats = 2;
-}
-
-message CliprdrServerFormatListResponse {
-  int32 conn_id = 1;
-  int32 msg_flags = 2;
-}
-
-message CliprdrServerFormatDataRequest {
-  int32 conn_id = 1;
-  int32 requested_format_id = 2;
-}
-
-message CliprdrServerFormatDataResponse {
-  int32 conn_id = 1;
-  int32 msg_flags = 2;
-  bytes format_data = 3;
-}
-
-message CliprdrFileContentsRequest {
-  int32 conn_id = 1;
-  int32 stream_id = 2;
-  int32 list_index = 3;
-  int32 dw_flags = 4;
-  int32 n_position_low = 5;
-  int32 n_position_high = 6;
-  int32 cb_requested = 7;
-  bool have_clip_data_id = 8;
-  int32 clip_data_id = 9;
-}
-
-message CliprdrFileContentsResponse {
-  int32 conn_id = 1;
-  int32 msg_flags = 3;
-  int32 stream_id = 4;
-  bytes requested_data = 5;
-}
-
-message Cliprdr {
-  oneof union {
-    CliprdrMonitorReady ready = 1;
-    CliprdrServerFormatList format_list = 2;
-    CliprdrServerFormatListResponse format_list_response = 3;
-    CliprdrServerFormatDataRequest format_data_request = 4;
-    CliprdrServerFormatDataResponse format_data_response = 5;
-    CliprdrFileContentsRequest file_contents_request = 6;
-    CliprdrFileContentsResponse file_contents_response = 7;
-  }
-}
-
-message SwitchDisplay {
-  int32 display = 1;
-  sint32 x = 2;
-  sint32 y = 3;
-  int32 width = 4;
-  int32 height = 5;
-}
-
-message PermissionInfo {
-  enum Permission {
-    Keyboard = 0;
-    Clipboard = 2;
-    Audio = 3;
-    File = 4;
-  }
-
-  Permission permission = 1;
-  bool enabled = 2;
-}
-
-enum ImageQuality {
-  NotSet = 0;
-  Low = 50;
-  Balanced = 66;
-  Best = 100;
-}
-
-message VideoCodecState {
-  int32 ScoreVpx = 1;
-  bool H264 = 2;
-  int32 ScoreH264 = 3;
-  bool H265 = 4;
-  int32 ScoreH265 = 5;
-}
-
-message OptionMessage {
-  enum BoolOption {
-    NotSet = 0;
-    No = 1;
-    Yes = 2;
-  }
-  ImageQuality image_quality = 1;
-  BoolOption lock_after_session_end = 2;
-  BoolOption show_remote_cursor = 3;
-  BoolOption privacy_mode = 4;
-  BoolOption block_input = 5;
-  uint32 custom_image_quality = 6;
-  BoolOption disable_audio = 7;
-  BoolOption disable_clipboard = 8;
-  BoolOption enable_file_transfer = 9;
-<<<<<<< HEAD
-  VideoCodecState video_codec_state = 10;
-=======
-  BoolOption enable_abr = 10;
->>>>>>> c60f3cdd
-}
-
-message TestDelay {
-  int64 time = 1;
-  bool from_client = 2;
-  uint32 last_delay = 3;
-  uint32 target_bitrate = 4;
-}
-
-message PublicKey {
-  bytes asymmetric_value = 1;
-  bytes symmetric_value = 2;
-}
-
-message SignedId { bytes id = 1; }
-
-message AudioFormat {
-  uint32 sample_rate = 1;
-  uint32 channels = 2;
-}
-
-message AudioFrame { 
-  bytes data = 1; 
-  int64 timestamp = 2;
-}
-
-message BackNotification {
-  // no need to consider block input by someone else
-  enum BlockInputState {
-    StateUnknown = 1;
-    OnSucceeded = 2;
-    OnFailed = 3;
-    OffSucceeded = 4;
-    OffFailed = 5;
-  }
-  enum PrivacyModeState {
-    StateUnknown = 1;
-    // Privacy mode on by someone else
-    OnByOther = 2;
-    // Privacy mode is not supported on the remote side
-    NotSupported = 3;
-    // Privacy mode on by self
-    OnSucceeded = 4;
-    // Privacy mode on by self, but denied
-    OnFailedDenied = 5;
-    // Some plugins are not found
-    OnFailedPlugin = 6;
-    // Privacy mode on by self, but failed
-    OnFailed = 7;
-    // Privacy mode off by self
-    OffSucceeded = 8;
-    // Ctrl + P
-    OffByPeer = 9;
-    // Privacy mode off by self, but failed
-    OffFailed = 10;
-    OffUnknown = 11;
-  }
-
-  oneof union {
-    PrivacyModeState privacy_mode_state = 1;
-    BlockInputState block_input_state = 2;
-  }
-}
-
-message Misc {
-  oneof union {
-    ChatMessage chat_message = 4;
-    SwitchDisplay switch_display = 5;
-    PermissionInfo permission_info = 6;
-    OptionMessage option = 7;
-    AudioFormat audio_format = 8;
-    string close_reason = 9;
-    bool refresh_video = 10;
-    bool video_received = 12;
-    BackNotification back_notification = 13;
-  }
-}
-
-message Message {
-  oneof union {
-    SignedId signed_id = 3;
-    PublicKey public_key = 4;
-    TestDelay test_delay = 5;
-    VideoFrame video_frame = 6;
-    LoginRequest login_request = 7;
-    LoginResponse login_response = 8;
-    Hash hash = 9;
-    MouseEvent mouse_event = 10;
-    AudioFrame audio_frame = 11;
-    CursorData cursor_data = 12;
-    CursorPosition cursor_position = 13;
-    uint64 cursor_id = 14;
-    KeyEvent key_event = 15;
-    Clipboard clipboard = 16;
-    FileAction file_action = 17;
-    FileResponse file_response = 18;
-    Misc misc = 19;
-    Cliprdr cliprdr = 20;
-  }
-}
+syntax = "proto3";
+package hbb;
+
+message VP9 {
+  bytes data = 1;
+  bool key = 2;
+  int64 pts = 3;
+}
+
+message VP9s { repeated VP9 frames = 1; }
+
+message H264 {
+  bytes data = 1;
+  bool key = 2;
+  int64 pts = 3;
+}
+
+message H264s {
+  repeated H264 h264s = 1;
+}
+
+message H265 {
+  bytes data = 1;
+  bool key = 2;
+  int64 pts = 3;
+}
+
+message H265s {
+  repeated H265 h265s = 1;
+}
+
+message RGB { bool compress = 1; }
+
+// planes data send directly in binary for better use arraybuffer on web
+message YUV {
+  bool compress = 1;
+  int32 stride = 2;
+}
+
+message VideoFrame {
+  oneof union {
+    VP9s vp9s = 6;
+    RGB rgb = 7;
+    YUV yuv = 8;
+    H264s h264s = 10;
+    H265s h265s = 11;
+  }
+  int64 timestamp = 9;
+}
+
+message IdPk {
+  string id = 1;
+  bytes pk = 2;
+}
+
+message DisplayInfo {
+  sint32 x = 1;
+  sint32 y = 2;
+  int32 width = 3;
+  int32 height = 4;
+  string name = 5;
+  bool online = 6;
+}
+
+message PortForward {
+  string host = 1;
+  int32 port = 2;
+}
+
+message FileTransfer {
+  string dir = 1;
+  bool show_hidden = 2;
+}
+
+message LoginRequest {
+  string username = 1;
+  bytes password = 2;
+  string my_id = 4;
+  string my_name = 5;
+  OptionMessage option = 6;
+  oneof union {
+    FileTransfer file_transfer = 7;
+    PortForward port_forward = 8;
+  }
+  bool video_ack_required = 9;
+}
+
+message ChatMessage { string text = 1; }
+
+message Features {
+  bool privacy_mode = 1;
+}
+
+message PeerInfo {
+  string username = 1;
+  string hostname = 2;
+  string platform = 3;
+  repeated DisplayInfo displays = 4;
+  int32 current_display = 5;
+  bool sas_enabled = 6;
+  string version = 7;
+  int32 conn_id = 8;
+  Features features = 9;
+}
+
+message LoginResponse {
+  oneof union {
+    string error = 1;
+    PeerInfo peer_info = 2;
+  }
+}
+
+message MouseEvent {
+  int32 mask = 1;
+  sint32 x = 2;
+  sint32 y = 3;
+  repeated ControlKey modifiers = 4;
+}
+
+enum ControlKey {
+  Unknown = 0;
+  Alt = 1;
+  Backspace = 2;
+  CapsLock = 3;
+  Control = 4;
+  Delete = 5;
+  DownArrow = 6;
+  End = 7;
+  Escape = 8;
+  F1 = 9;
+  F10 = 10;
+  F11 = 11;
+  F12 = 12;
+  F2 = 13;
+  F3 = 14;
+  F4 = 15;
+  F5 = 16;
+  F6 = 17;
+  F7 = 18;
+  F8 = 19;
+  F9 = 20;
+  Home = 21;
+  LeftArrow = 22;
+  /// meta key (also known as "windows"; "super"; and "command")
+  Meta = 23;
+  /// option key on macOS (alt key on Linux and Windows)
+  Option = 24; // deprecated, use Alt instead
+  PageDown = 25;
+  PageUp = 26;
+  Return = 27;
+  RightArrow = 28;
+  Shift = 29;
+  Space = 30;
+  Tab = 31;
+  UpArrow = 32;
+  Numpad0 = 33;
+  Numpad1 = 34;
+  Numpad2 = 35;
+  Numpad3 = 36;
+  Numpad4 = 37;
+  Numpad5 = 38;
+  Numpad6 = 39;
+  Numpad7 = 40;
+  Numpad8 = 41;
+  Numpad9 = 42;
+  Cancel = 43;
+  Clear = 44;
+  Menu = 45; // deprecated, use Alt instead
+  Pause = 46;
+  Kana = 47;
+  Hangul = 48;
+  Junja = 49;
+  Final = 50;
+  Hanja = 51;
+  Kanji = 52;
+  Convert = 53;
+  Select = 54;
+  Print = 55;
+  Execute = 56;
+  Snapshot = 57;
+  Insert = 58;
+  Help = 59;
+  Sleep = 60;
+  Separator = 61;
+  Scroll = 62;
+  NumLock = 63;
+  RWin = 64;
+  Apps = 65;
+  Multiply = 66;
+  Add = 67;
+  Subtract = 68;
+  Decimal = 69;
+  Divide = 70;
+  Equals = 71;
+  NumpadEnter = 72;
+  RShift = 73;
+  RControl = 74;
+  RAlt = 75;
+  CtrlAltDel = 100;
+  LockScreen = 101;
+}
+
+message KeyEvent {
+  bool down = 1;
+  bool press = 2;
+  oneof union {
+    ControlKey control_key = 3;
+    uint32 chr = 4;
+    uint32 unicode = 5;
+    string seq = 6;
+  }
+  repeated ControlKey modifiers = 8;
+}
+
+message CursorData {
+  uint64 id = 1;
+  sint32 hotx = 2;
+  sint32 hoty = 3;
+  int32 width = 4;
+  int32 height = 5;
+  bytes colors = 6;
+}
+
+message CursorPosition {
+  sint32 x = 1;
+  sint32 y = 2;
+}
+
+message Hash {
+  string salt = 1;
+  string challenge = 2;
+}
+
+message Clipboard {
+  bool compress = 1;
+  bytes content = 2;
+}
+
+enum FileType {
+  Dir = 0;
+  DirLink = 2;
+  DirDrive = 3;
+  File = 4;
+  FileLink = 5;
+}
+
+message FileEntry {
+  FileType entry_type = 1;
+  string name = 2;
+  bool is_hidden = 3;
+  uint64 size = 4;
+  uint64 modified_time = 5;
+}
+
+message FileDirectory {
+  int32 id = 1;
+  string path = 2;
+  repeated FileEntry entries = 3;
+}
+
+message ReadDir {
+  string path = 1;
+  bool include_hidden = 2;
+}
+
+message ReadAllFiles {
+  int32 id = 1;
+  string path = 2;
+  bool include_hidden = 3;
+}
+
+message FileAction {
+  oneof union {
+    ReadDir read_dir = 1;
+    FileTransferSendRequest send = 2;
+    FileTransferReceiveRequest receive = 3;
+    FileDirCreate create = 4;
+    FileRemoveDir remove_dir = 5;
+    FileRemoveFile remove_file = 6;
+    ReadAllFiles all_files = 7;
+    FileTransferCancel cancel = 8;
+    FileTransferSendConfirmRequest send_confirm = 9;
+  }
+}
+
+message FileTransferCancel { int32 id = 1; }
+
+message FileResponse {
+  oneof union {
+    FileDirectory dir = 1;
+    FileTransferBlock block = 2;
+    FileTransferError error = 3;
+    FileTransferDone done = 4;
+    FileTransferDigest digest = 5;
+  }
+}
+
+message FileTransferDigest {
+  int32 id = 1;
+  sint32 file_num = 2;
+  uint64 last_modified = 3;
+  uint64 file_size = 4;
+  bool is_upload = 5;
+}
+
+message FileTransferBlock {
+  int32 id = 1;
+  sint32 file_num = 2;
+  bytes data = 3;
+  bool compressed = 4;
+  uint32 blk_id = 5;
+}
+
+message FileTransferError {
+  int32 id = 1;
+  string error = 2;
+  sint32 file_num = 3;
+}
+
+message FileTransferSendRequest {
+  int32 id = 1;
+  string path = 2;
+  bool include_hidden = 3;
+  int32 file_num = 4;
+}
+
+message FileTransferSendConfirmRequest {
+  int32 id = 1;
+  sint32 file_num = 2;
+  oneof union {
+    bool skip = 3;
+    uint32 offset_blk = 4;
+  }
+}
+
+message FileTransferDone {
+  int32 id = 1;
+  sint32 file_num = 2;
+}
+
+message FileTransferReceiveRequest {
+  int32 id = 1;
+  string path = 2; // path written to
+  repeated FileEntry files = 3;
+  int32 file_num = 4;
+}
+
+message FileRemoveDir {
+  int32 id = 1;
+  string path = 2;
+  bool recursive = 3;
+}
+
+message FileRemoveFile {
+  int32 id = 1;
+  string path = 2;
+  sint32 file_num = 3;
+}
+
+message FileDirCreate {
+  int32 id = 1;
+  string path = 2;
+}
+
+// main logic from freeRDP
+message CliprdrMonitorReady {
+  int32 conn_id = 1;
+}
+
+message CliprdrFormat {
+  int32 conn_id = 1;
+  int32 id = 2;
+  string format = 3;
+}
+
+message CliprdrServerFormatList {
+  int32 conn_id = 1;
+  repeated CliprdrFormat formats = 2;
+}
+
+message CliprdrServerFormatListResponse {
+  int32 conn_id = 1;
+  int32 msg_flags = 2;
+}
+
+message CliprdrServerFormatDataRequest {
+  int32 conn_id = 1;
+  int32 requested_format_id = 2;
+}
+
+message CliprdrServerFormatDataResponse {
+  int32 conn_id = 1;
+  int32 msg_flags = 2;
+  bytes format_data = 3;
+}
+
+message CliprdrFileContentsRequest {
+  int32 conn_id = 1;
+  int32 stream_id = 2;
+  int32 list_index = 3;
+  int32 dw_flags = 4;
+  int32 n_position_low = 5;
+  int32 n_position_high = 6;
+  int32 cb_requested = 7;
+  bool have_clip_data_id = 8;
+  int32 clip_data_id = 9;
+}
+
+message CliprdrFileContentsResponse {
+  int32 conn_id = 1;
+  int32 msg_flags = 3;
+  int32 stream_id = 4;
+  bytes requested_data = 5;
+}
+
+message Cliprdr {
+  oneof union {
+    CliprdrMonitorReady ready = 1;
+    CliprdrServerFormatList format_list = 2;
+    CliprdrServerFormatListResponse format_list_response = 3;
+    CliprdrServerFormatDataRequest format_data_request = 4;
+    CliprdrServerFormatDataResponse format_data_response = 5;
+    CliprdrFileContentsRequest file_contents_request = 6;
+    CliprdrFileContentsResponse file_contents_response = 7;
+  }
+}
+
+message SwitchDisplay {
+  int32 display = 1;
+  sint32 x = 2;
+  sint32 y = 3;
+  int32 width = 4;
+  int32 height = 5;
+}
+
+message PermissionInfo {
+  enum Permission {
+    Keyboard = 0;
+    Clipboard = 2;
+    Audio = 3;
+    File = 4;
+  }
+
+  Permission permission = 1;
+  bool enabled = 2;
+}
+
+enum ImageQuality {
+  NotSet = 0;
+  Low = 50;
+  Balanced = 66;
+  Best = 100;
+}
+
+message VideoCodecState {
+  int32 ScoreVpx = 1;
+  bool H264 = 2;
+  int32 ScoreH264 = 3;
+  bool H265 = 4;
+  int32 ScoreH265 = 5;
+}
+
+message OptionMessage {
+  enum BoolOption {
+    NotSet = 0;
+    No = 1;
+    Yes = 2;
+  }
+  ImageQuality image_quality = 1;
+  BoolOption lock_after_session_end = 2;
+  BoolOption show_remote_cursor = 3;
+  BoolOption privacy_mode = 4;
+  BoolOption block_input = 5;
+  uint32 custom_image_quality = 6;
+  BoolOption disable_audio = 7;
+  BoolOption disable_clipboard = 8;
+  BoolOption enable_file_transfer = 9;
+  VideoCodecState video_codec_state = 10;
+}
+
+message TestDelay {
+  int64 time = 1;
+  bool from_client = 2;
+  uint32 last_delay = 3;
+  uint32 target_bitrate = 4;
+}
+
+message PublicKey {
+  bytes asymmetric_value = 1;
+  bytes symmetric_value = 2;
+}
+
+message SignedId { bytes id = 1; }
+
+message AudioFormat {
+  uint32 sample_rate = 1;
+  uint32 channels = 2;
+}
+
+message AudioFrame { 
+  bytes data = 1; 
+  int64 timestamp = 2;
+}
+
+message BackNotification {
+  // no need to consider block input by someone else
+  enum BlockInputState {
+    StateUnknown = 1;
+    OnSucceeded = 2;
+    OnFailed = 3;
+    OffSucceeded = 4;
+    OffFailed = 5;
+  }
+  enum PrivacyModeState {
+    StateUnknown = 1;
+    // Privacy mode on by someone else
+    OnByOther = 2;
+    // Privacy mode is not supported on the remote side
+    NotSupported = 3;
+    // Privacy mode on by self
+    OnSucceeded = 4;
+    // Privacy mode on by self, but denied
+    OnFailedDenied = 5;
+    // Some plugins are not found
+    OnFailedPlugin = 6;
+    // Privacy mode on by self, but failed
+    OnFailed = 7;
+    // Privacy mode off by self
+    OffSucceeded = 8;
+    // Ctrl + P
+    OffByPeer = 9;
+    // Privacy mode off by self, but failed
+    OffFailed = 10;
+    OffUnknown = 11;
+  }
+
+  oneof union {
+    PrivacyModeState privacy_mode_state = 1;
+    BlockInputState block_input_state = 2;
+  }
+}
+
+message Misc {
+  oneof union {
+    ChatMessage chat_message = 4;
+    SwitchDisplay switch_display = 5;
+    PermissionInfo permission_info = 6;
+    OptionMessage option = 7;
+    AudioFormat audio_format = 8;
+    string close_reason = 9;
+    bool refresh_video = 10;
+    bool video_received = 12;
+    BackNotification back_notification = 13;
+  }
+}
+
+message Message {
+  oneof union {
+    SignedId signed_id = 3;
+    PublicKey public_key = 4;
+    TestDelay test_delay = 5;
+    VideoFrame video_frame = 6;
+    LoginRequest login_request = 7;
+    LoginResponse login_response = 8;
+    Hash hash = 9;
+    MouseEvent mouse_event = 10;
+    AudioFrame audio_frame = 11;
+    CursorData cursor_data = 12;
+    CursorPosition cursor_position = 13;
+    uint64 cursor_id = 14;
+    KeyEvent key_event = 15;
+    Clipboard clipboard = 16;
+    FileAction file_action = 17;
+    FileResponse file_response = 18;
+    Misc misc = 19;
+    Cliprdr cliprdr = 20;
+  }
+}